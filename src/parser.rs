use std::fmt;

use crate::ast::*;
use crate::lexer::Lexer;
use crate::token::Token;

#[derive(Debug, Clone)]
pub struct ParseError {
    message: String,
}

impl fmt::Display for ParseError {
    fn fmt(&self, f: &mut fmt::Formatter<'_>) -> fmt::Result {
        write!(f, "parse error: {}", self.message)
    }
}

pub struct Parser<'a> {
    lexer: Lexer<'a>,
    current_token: Token,
    peek_token: Token,
    errors: Vec<ParseError>,
}

impl<'a> Parser<'a> {
    pub fn new(lexer: Lexer) -> Parser {
        let mut parser = Parser {
            lexer,
            current_token: Token::Eof,
            peek_token: Token::Eof,
            errors: vec![],
        };

        // set current and peek tokens
        parser.next();
        parser.next();
        parser
    }

    fn next(&mut self) {
        self.current_token = self.peek_token.clone();
        self.peek_token = self.lexer.next_token();
    }

    fn current_token_is(&mut self, token: Token) -> bool {
        self.current_token == token
    }

    fn peek_token_is(&mut self, token: &Token) -> bool {
        self.peek_token == *token
    }

    fn expect_peek(&mut self, token: &Token) -> bool {
        if self.peek_token_is(token) {
            self.next();
            return true;
        }
        self.peek_error(token);
        false
    }

    fn push_parse_error(&mut self, message: &str) {
        self.errors.push(ParseError {
            message: message.to_owned(),
        })
    }

    fn peek_error(&mut self, expected_token: &Token) {
        self.push_parse_error(&format!(
            "unexpected '{}', should be '{}'",
            self.peek_token.as_string(),
            expected_token.as_string()
        ));
    }

    pub fn get_errors(&self) -> &Vec<ParseError> {
        &self.errors
    }

    fn precedence_from_token(&self, token: &Token) -> Precedence {
        match token {
            Token::Lbracket => Precedence::Index,
            Token::Lparen => Precedence::Call,
            Token::Asterisk | Token::Slash | Token::Percentage => Precedence::Product,
            Token::Plus | Token::Minus => Precedence::Sum,
            Token::Gt | Token::Lt | Token::Gte | Token::Lte => Precedence::LessGreater,
            Token::Or => Precedence::Or,
            Token::And => Precedence::And,
            Token::BitOr => Precedence::BitOr,
            Token::BitAnd => Precedence::BitAnd,
            Token::BitXor => Precedence::BitXor,
            Token::BitShiftLeft | Token::BitShiftRight => Precedence::BitShift,
            Token::Eq | Token::Neq => Precedence::Equals,
            Token::Assign => Precedence::Assign,
            _ => Precedence::Lowest,
        }
    }

    fn peek_precedence(&self) -> Precedence {
        self.precedence_from_token(&self.peek_token)
    }

    fn current_precedence(&self) -> Precedence {
        self.precedence_from_token(&self.current_token)
    }

    pub fn parse(&mut self) -> Program {
        let mut statements = Vec::new();
        while self.current_token != Token::Eof {
            if let Some(statement) = self.parse_statement() {
                statements.push(statement);
            }
            self.next();
        }
        Program(statements)
    }

    fn parse_statement(&mut self) -> Option<Statement> {
        match self.current_token {
            Token::Let => self.parse_let_statement(),
            Token::Return => self.parse_return_statement(),
            _ => self.parse_expression_statement(),
        }
    }

    fn parse_let_statement(&mut self) -> Option<Statement> {
        let token = self.current_token.clone();
        let identifier = match self.peek_token.clone() {
            Token::Identifier(value) => {
                self.next();
                Identifier {
                    token: self.current_token.clone(),
                    value,
                }
            }
            _ => return None,
        };

        if !self.expect_peek(&Token::Assign) {
            return None;
        }
        self.next();

        let value = self.parse_expression(Precedence::Lowest);
        if self.peek_token_is(&Token::Semicolon) {
            self.next();
        }

        Some(Statement::Let {
            name: identifier,
            token,
            value,
        })
    }

    fn parse_return_statement(&mut self) -> Option<Statement> {
        let token = self.current_token.clone();
        self.next();

        let value = self.parse_expression(Precedence::Lowest);
        if self.peek_token_is(&Token::Semicolon) {
            self.next();
        }
        Some(Statement::Return { token, value })
    }

    fn parse_expression_list(&mut self, end: Token) -> Option<Vec<Expression>> {
        let mut list = Vec::new();
        if self.peek_token_is(&end) {
            self.next();
            return Some(list);
        }

        self.next();
        list.push(self.parse_expression(Precedence::Lowest)?);

        while self.peek_token_is(&Token::Comma) {
            self.next();
            self.next();
            list.push(self.parse_expression(Precedence::Lowest)?);
        }

        if !self.expect_peek(&end) {
            return None;
        }
        Some(list)
    }

    fn parse_array_literal(&mut self) -> Option<Expression> {
        let elements = self.parse_expression_list(Token::Rbracket)?;
        Some(Expression::Array {
            token: Token::Lbracket,
            elements,
        })
    }

    fn parse_hash_literal(&mut self) -> Option<Expression> {
        let mut pairs: Vec<(Expression, Expression)> = Vec::new();
        while !self.peek_token_is(&Token::Rbrace) {
            self.next();
            let key = self.parse_expression(Precedence::Lowest)?;
            if !self.expect_peek(&Token::Colon) {
                return None;
            }
            self.next();
            let value = self.parse_expression(Precedence::Lowest)?;
            pairs.push((key, value));
            if !self.peek_token_is(&Token::Rbrace) && !self.expect_peek(&Token::Comma) {
                return None;
            }
        }
        if !self.expect_peek(&Token::Rbrace) {
            return None;
        }
        Some(Expression::Hash {
            token: Token::Lbrace,
            pairs,
        })
    }

    fn parse_index_expression(&mut self, left: Expression) -> Option<Expression> {
        let token = self.current_token.clone();
        self.next();
        let index = self.parse_expression(Precedence::Lowest)?;
        if !self.expect_peek(&Token::Rbracket) {
            return None;
        }
        Some(Expression::Index {
            token,
            left: Box::new(left),
            index: Box::new(index),
        })
    }

    fn parse_reassign_expression(&mut self, left: Expression) -> Option<Expression> {
        let token = self.current_token.clone();
        self.next();
        match &left {
            Expression::Identifier { .. } | Expression::Index { .. } => {
                let right = self.parse_expression(Precedence::Lowest)?;
                Some(Expression::Infix {
                    token,
                    operator: "=",
                    left: Box::from(left),
                    right: Box::from(right),
                })
            }
            _ => {
                self.push_parse_error("left value of = is not identifier");
                None
            }
        }
    }

    fn parse_expression(&mut self, precedence: Precedence) -> Option<Expression> {
        // prefix expressions
        let mut left_expression = match &self.current_token {
            Token::Function => self.parse_function_literal(),
            Token::Lbracket => self.parse_array_literal(),
            Token::Lbrace => self.parse_hash_literal(),
            Token::If => self.parse_if_expression(),
            Token::While => self.parse_while_expression(),
            Token::For => self.parse_for_expression(),
            Token::Lparen => self.parse_grouped_expression(),
            Token::Identifier(_) => self.parse_identifier(),
            Token::Integer(_) => self.parse_integer_literal(),
            Token::String(_) => self.parse_string_literal(),
            Token::True | Token::False => self.parse_boolean(),
            Token::Bang | Token::Minus => self.parse_prefix_expression(),
            _ => {
                self.push_parse_error(&format!(
                    "cannot parse expression, unexpected {}",
                    self.current_token.as_string()
                ));
                return None;
            }
        };

        while !self.peek_token_is(&Token::Semicolon) && precedence < self.peek_precedence() {
            // infix expressions
            left_expression = match self.peek_token {
                Token::Plus
                | Token::Minus
                | Token::Slash
                | Token::Percentage
                | Token::Asterisk
                | Token::Eq
                | Token::Neq
                | Token::And
                | Token::Or
                | Token::BitAnd
                | Token::BitOr
                | Token::BitXor
                | Token::BitShiftLeft
                | Token::BitShiftRight
                | Token::Lt
                | Token::Lte
                | Token::Gt
                | Token::Gte => {
                    self.next();
                    self.parse_infix_expression(left_expression?)
                }
                Token::Lparen => {
                    self.next();
                    self.parse_call_expression(left_expression?)
                }
                Token::Lbracket => {
                    self.next();
                    self.parse_index_expression(left_expression?)
                }
                Token::Assign => {
                    self.next();
                    self.parse_reassign_expression(left_expression?)
                }
                _ => {
                    return left_expression;
                }
            }
        }
        left_expression
    }

    fn parse_function_type_arguments(&mut self) -> Vec<Type> {
        let mut args = Vec::new();
        if self.peek_token_is(&Token::Rparen) {
<<<<<<< HEAD
=======
            self.next();
>>>>>>> 9d7643a3
            return args;
        }

        self.next();
        self.parse_argument_type().map(|arg| args.push(arg));

        while self.peek_token_is(&Token::Comma) {
            self.next();
            self.next();
            self.parse_argument_type().map(|arg| args.push(arg));
        }

        if !self.expect_peek(&Token::Rparen) {
            self.push_parse_error(&format!("Expected function declaration to finish with ')'"));
        }
<<<<<<< HEAD
        panic!("{:?} {:?} {:?}", self.current_token, self.peek_token, args);
=======
>>>>>>> 9d7643a3
        args
    }

    fn parse_argument_type(&mut self) -> Option<Type> {
        return match self.current_token.clone() {
            Token::Identifier(type_str) => match type_str {
                "Null" => Some(Type::Null),
                "String" => Some(Type::String),
                "Integer" => Some(Type::Integer),
                "Boolean" => Some(Type::Boolean),
                "Array" => Some(Type::Array),
<<<<<<< HEAD
=======
                "HashMap" => Some(Type::Hash),
>>>>>>> 9d7643a3
                _ => {
                    self.push_parse_error(&format!("Type {} does not exist", type_str));
                    None
                }
            },
            Token::Function => {
                if !self.expect_peek(&Token::Lparen) {
                    self.push_parse_error(&format!("Function type must follow format fn(a: a_type, b: b_type, ...): return_type"));
                    return None;
                }
                let args = self.parse_function_type_arguments();

                let mut return_type = Type::Null;
<<<<<<< HEAD
                if self.current_token_is(Token::Colon) {
                    return_type = self.parse_argument_type()?; // error has already been registered
                }
                panic!(
                    "{:?} {:?} {}",
                    self.current_token, self.peek_token, return_type
                );
=======
                if self.peek_token_is(&Token::Colon) {
                    self.next();
                    self.next();
                    return_type = self.parse_argument_type()?; // error has already been registered
                }
>>>>>>> 9d7643a3
                return Some(Type::Function(args, Box::from(return_type)));
            }
            _ => {
                self.push_parse_error(&format!(
                    "Expected type identifier but got {}",
                    &self.current_token.as_string()
                ));
                None
            }
        };
    }

    fn parse_single_argument(&mut self) -> Option<(Identifier, Type)> {
        // TODO: remove clone
        let value_token = self.current_token.clone();
        if let Token::Identifier(value) = value_token {
            self.expect_peek(&Token::Colon);
            self.next();

            let typ = self.parse_argument_type()?;
            return Some((
                Identifier {
                    token: value_token.clone(),
                    value,
                },
                typ,
            ));
        };
        return None;
    }

    fn parse_function_arguments(&mut self) -> Option<Vec<(Identifier, Type)>> {
        let mut args = Vec::new();

        // no arguments provided
        if self.peek_token_is(&Token::Rparen) {
            self.next();
            return Some(args);
        }

        self.next();
        self.parse_single_argument().map(|arg| args.push(arg));

        while self.peek_token_is(&Token::Comma) {
            self.next();
            self.next();
            self.parse_single_argument().map(|arg| args.push(arg));
        }

        // panic!("{:?} {:?}", self.current_token, self.peek_token);
        if !self.expect_peek(&Token::Rparen) {
            return None;
        }

        // panic!("{:?} {:?} {:?}", self.current_token, self.peek_token, args);
        Some(args)
    }

    fn parse_function_literal(&mut self) -> Option<Expression> {
        // function definition:
        // fn(arg1: type1, arg2: type2, ...): return_type { ... }
        let function_token = self.current_token.clone();
        if !self.expect_peek(&Token::Lparen) {
            return None;
        }

        let arguments = self.parse_function_arguments();
        if !self.expect_peek(&Token::Lbrace) {
            return None;
        }
        let body = self.parse_block_statement();

        Some(Expression::Function {
            token: function_token,
            arguments: arguments?,
            body,
        })
    }

    fn parse_if_branch(&mut self) -> Option<(Expression, BlockStatement)> {
        if !self.expect_peek(&Token::Lparen) {
            return None;
        }
        self.next();
        let condition = self.parse_expression(Precedence::Lowest)?;

        if !self.expect_peek(&Token::Rparen) {
            return None;
        }
        if !self.expect_peek(&Token::Lbrace) {
            return None;
        }
        let consequence = self.parse_block_statement();
        Some((condition, consequence))
    }

    fn parse_if_expression(&mut self) -> Option<Expression> {
        let current_token = self.current_token.clone();
        let mut conditions = vec![self.parse_if_branch()?];

        let mut alternative: Option<BlockStatement> = None;
        while self.peek_token_is(&Token::Else) {
            self.next();
            if self.peek_token_is(&Token::If) {
                self.next();
                conditions.push(self.parse_if_branch()?);
            } else {
                if !self.expect_peek(&Token::Lbrace) {
                    return None;
                }
                alternative = Some(self.parse_block_statement());
                break;
            }
        }

        Some(Expression::If {
            token: current_token,
            conditions,
            alternative,
        })
    }

    fn parse_while_expression(&mut self) -> Option<Expression> {
        let current_token = self.current_token.clone();
        if !self.expect_peek(&Token::Lparen) {
            return None;
        }
        self.next();
        let condition = self.parse_expression(Precedence::Lowest)?;
        if !self.expect_peek(&Token::Rparen) {
            return None;
        }
        if !self.expect_peek(&Token::Lbrace) {
            return None;
        }
        Some(Expression::While {
            token: current_token,
            condition: Box::new(condition),
            statement: self.parse_block_statement(),
        })
    }

    fn parse_for_expression(&mut self) -> Option<Expression> {
        let current_token = self.current_token.clone();
        if !self.expect_peek(&Token::Lparen) {
            return None;
        }
        self.next();

        let declaration = self.parse_statement()?;
        self.next();

        let condition = self.parse_expression(Precedence::Lowest)?;
        if !self.expect_peek(&Token::Semicolon) {
            return None;
        }
        self.next();

        let operation = self.parse_expression(Precedence::Lowest)?;
        if !self.expect_peek(&Token::Rparen) {
            return None;
        }
        if !self.expect_peek(&Token::Lbrace) {
            return None;
        }

        Some(Expression::For {
            token: current_token,
            declaration: Box::from(declaration),
            condition: Box::from(condition),
            operation: Box::from(operation),
            statement: self.parse_block_statement(),
        })
    }

    fn parse_grouped_expression(&mut self) -> Option<Expression> {
        self.next();

        let expression = self.parse_expression(Precedence::Lowest);
        if !self.expect_peek(&Token::Rparen) {
            return None;
        }
        expression
    }

    fn parse_block_statement(&mut self) -> BlockStatement {
        let current_token = self.current_token.clone();
        self.next();

        let mut statements = Vec::new();
        while self.current_token != Token::Eof && !self.current_token_is(Token::Rbrace) {
            if let Some(statement) = self.parse_statement() {
                statements.push(statement);
            }
            self.next();
        }

        BlockStatement {
            token: current_token,
            statements,
        }
    }

    fn parse_identifier(&mut self) -> Option<Expression> {
        let value = match &self.current_token {
            Token::Identifier(value) => value,
            _ => {
                self.push_parse_error(&format!(
                    "expected identifier, but got {}",
                    self.current_token.as_string()
                ));
                return None;
            }
        };
        Some(Expression::Identifier {
            token: self.current_token.clone(),
            value,
        })
    }

    fn parse_integer_literal(&mut self) -> Option<Expression> {
        let value = match self.current_token {
            Token::Integer(value) => value,
            _ => {
                self.push_parse_error(&format!(
                    "expected integer, but got {}",
                    self.current_token.as_string()
                ));
                return None;
            }
        };
        Some(Expression::Integer {
            token: self.current_token.clone(),
            value,
        })
    }

    fn parse_string_literal(&mut self) -> Option<Expression> {
        let value = match &self.current_token {
            Token::String(value) => value,
            _ => {
                self.push_parse_error(&format!(
                    "expected string, but got {}",
                    self.current_token.as_string()
                ));
                return None;
            }
        };
        Some(Expression::String {
            token: self.current_token.clone(),
            value,
        })
    }

    fn parse_boolean(&mut self) -> Option<Expression> {
        Some(Expression::Boolean {
            token: self.current_token.clone(),
            value: self.current_token_is(Token::True),
        })
    }

    fn parse_prefix_expression(&mut self) -> Option<Expression> {
        let current_token = self.current_token.clone();
        self.next();

        Some(Expression::Prefix {
            token: current_token.clone(),
            operator: current_token.as_string().to_string(),
            right: Box::new(self.parse_expression(Precedence::Prefix)?),
        })
    }

    fn parse_infix_expression(&mut self, left: Expression) -> Option<Expression> {
        let current_token = self.current_token.clone();
        let precedence = self.current_precedence();
        self.next();

        Some(Expression::Infix {
            token: current_token.clone(),
            operator: Box::leak(current_token.as_string().to_string().into_boxed_str()),
            left: Box::new(left),
            right: Box::new(self.parse_expression(precedence).unwrap()),
        })
    }

    fn parse_call_expression(&mut self, left: Expression) -> Option<Expression> {
        Some(Expression::Call {
            token: self.current_token.clone(),
            function: Box::new(left),
            arguments: self.parse_expression_list(Token::Rparen)?,
        })
    }

    fn parse_expression_statement(&mut self) -> Option<Statement> {
        let expression_token = self.current_token.clone();
        let expression = self.parse_expression(Precedence::Lowest);

        if self.peek_token_is(&Token::Semicolon) {
            self.next();
        }
        Some(Statement::Expression {
            token: expression_token,
            expression,
        })
    }
}

#[cfg(test)]
mod parser_tests {
    use super::*;

    fn check_parse_errors(p: Parser) {
        let errors = p.get_errors();
        if errors.len() == 0 {
            return;
        }

        eprintln!("got {} parse errors", errors.len());
        for error in errors {
            eprintln!("{}", error.message);
        }
        panic!();
    }

    fn identifier(value: &'static str) -> Expression {
        Expression::Identifier {
            token: Token::Identifier(value),
            value,
        }
    }

    fn boolean(value: bool) -> Expression {
        Expression::Boolean {
            token: if value { Token::True } else { Token::False },
            value,
        }
    }

    fn integer(value: i64) -> Expression {
        Expression::Integer {
            token: Token::Integer(value),
            value,
        }
    }

    fn string(value: &'static str) -> Expression {
        Expression::String {
            token: Token::String(value),
            value,
        }
    }

    fn index(value: Expression, index: Expression) -> Expression {
        Expression::Index {
            token: Token::Lbracket,
            left: Box::from(value),
            index: Box::from(index),
        }
    }

    #[test]
    fn test_let_statements() {
        let input = "let x = 5;
            let y = true;
            let foobar = y;"
            .as_bytes();

        let lexer = Lexer::new(input);
        let mut parser = Parser::new(lexer);
        let program = parser.parse();
        check_parse_errors(parser);

        assert_eq!(
            Program(vec![
                Statement::Let {
                    token: Token::Let,
                    name: Identifier {
                        token: Token::Identifier("x"),
                        value: "x"
                    },
                    value: Some(integer(5)),
                },
                Statement::Let {
                    token: Token::Let,
                    name: Identifier {
                        token: Token::Identifier("y"),
                        value: "y"
                    },
                    value: Some(boolean(true)),
                },
                Statement::Let {
                    token: Token::Let,
                    name: Identifier {
                        token: Token::Identifier("foobar"),
                        value: "foobar"
                    },
                    value: Some(identifier("y")),
                },
            ]),
            program
        );
    }

    #[test]
    fn test_return_statements() {
        let input = "return 5;
            return false;
            return xy;"
            .as_bytes();

        let lexer = Lexer::new(input);
        let mut parser = Parser::new(lexer);
        let program = parser.parse();
        check_parse_errors(parser);

        assert_eq!(
            Program(vec![
                Statement::Return {
                    token: Token::Return,
                    value: Some(integer(5)),
                },
                Statement::Return {
                    token: Token::Return,
                    value: Some(boolean(false)),
                },
                Statement::Return {
                    token: Token::Return,
                    value: Some(identifier("xy")),
                },
            ]),
            program
        );
    }

    #[test]
    fn test_identifier_expression() {
        let input = "foobar;".as_bytes();
        let expected_value = "foobar";

        let lexer = Lexer::new(input);
        let mut parser = Parser::new(lexer);
        let program = parser.parse();
        check_parse_errors(parser);

        assert_eq!(
            Program(vec![Statement::Expression {
                token: Token::Identifier(expected_value),
                expression: Some(identifier(expected_value)),
            },]),
            program
        );
    }

    #[test]
    fn test_integer_literal_expression() {
        let input = "5;".as_bytes();

        let lexer = Lexer::new(input);
        let mut parser = Parser::new(lexer);
        let program = parser.parse();
        check_parse_errors(parser);

        assert_eq!(
            Program(vec![Statement::Expression {
                token: Token::Integer(5),
                expression: Some(integer(5)),
            },]),
            program
        );
    }

    #[test]
    fn test_boolean_expression() {
        let input = "true; false;".as_bytes();

        let lexer = Lexer::new(input);
        let mut parser = Parser::new(lexer);
        let program = parser.parse();
        check_parse_errors(parser);

        assert_eq!(
            Program(vec![
                Statement::Expression {
                    token: Token::True,
                    expression: Some(boolean(true)),
                },
                Statement::Expression {
                    token: Token::False,
                    expression: Some(boolean(false)),
                },
            ]),
            program
        );
    }

    #[test]
    fn test_prefix_expression() {
        let tests = vec![
            (
                "!5;",
                Program(vec![Statement::Expression {
                    token: Token::Bang,
                    expression: Some(Expression::Prefix {
                        token: Token::Bang,
                        operator: "!".to_owned(),
                        right: Box::new(integer(5)),
                    }),
                }]),
            ),
            (
                "-15;",
                Program(vec![Statement::Expression {
                    token: Token::Minus,
                    expression: Some(Expression::Prefix {
                        token: Token::Minus,
                        operator: "-".to_owned(),
                        right: Box::new(integer(15)),
                    }),
                }]),
            ),
        ];

        for (input, expected) in tests {
            let lexer = Lexer::new(input.as_bytes());
            let mut parser = Parser::new(lexer);
            let program = parser.parse();
            check_parse_errors(parser);

            assert_eq!(expected, program);
        }
    }

    fn token_from_expression(expr: &Expression) -> Token {
        match expr {
            Expression::Identifier { value, .. } => Token::Identifier(value),
            Expression::Integer { value, .. } => Token::Integer(value.to_owned()),
            Expression::Index { left, .. } => token_from_expression(left),
            _ => Token::Illegal('1'),
        }
    }

    fn infix_template(
        left: Expression,
        op: &'static str,
        op_token: Token,
        right: Expression,
    ) -> Statement {
        let token = token_from_expression(&left);
        Statement::Expression {
            token,
            expression: Some(Expression::Infix {
                token: op_token,
                operator: op,
                left: Box::new(left),
                right: Box::new(right),
            }),
        }
    }

    fn int_infix_template(left: i64, op: &'static str, op_token: Token, right: i64) -> Statement {
        Statement::Expression {
            token: Token::Integer(left),
            expression: Some(Expression::Infix {
                token: op_token,
                operator: op,
                left: Box::new(integer(left)),
                right: Box::new(integer(right)),
            }),
        }
    }

    #[test]
    fn test_infix_expression() {
        let tests = vec![
            (
                "5 + 5;",
                Program(vec![int_infix_template(5, "+", Token::Plus, 5)]),
            ),
            (
                "5 - 5;",
                Program(vec![int_infix_template(5, "-", Token::Minus, 5)]),
            ),
            (
                "5 * 5;",
                Program(vec![int_infix_template(5, "*", Token::Asterisk, 5)]),
            ),
            (
                "5 / 5;",
                Program(vec![int_infix_template(5, "/", Token::Slash, 5)]),
            ),
            (
                "5 % 5;",
                Program(vec![int_infix_template(5, "%", Token::Percentage, 5)]),
            ),
            (
                "5 > 5;",
                Program(vec![int_infix_template(5, ">", Token::Gt, 5)]),
            ),
            (
                "5 >= 5;",
                Program(vec![int_infix_template(5, ">=", Token::Gte, 5)]),
            ),
            (
                "5 < 5;",
                Program(vec![int_infix_template(5, "<", Token::Lt, 5)]),
            ),
            (
                "5 <= 5;",
                Program(vec![int_infix_template(5, "<=", Token::Lte, 5)]),
            ),
            (
                "5 == 5;",
                Program(vec![int_infix_template(5, "==", Token::Eq, 5)]),
            ),
            (
                "5 != 5;",
                Program(vec![int_infix_template(5, "!=", Token::Neq, 5)]),
            ),
            (
                "5 & 5;",
                Program(vec![int_infix_template(5, "&", Token::BitAnd, 5)]),
            ),
            (
                "5 && 5;",
                Program(vec![int_infix_template(5, "&&", Token::And, 5)]),
            ),
            (
                "5 | 5;",
                Program(vec![int_infix_template(5, "|", Token::BitOr, 5)]),
            ),
            (
                "5 || 5;",
                Program(vec![int_infix_template(5, "||", Token::Or, 5)]),
            ),
            (
                "5 ^ 5;",
                Program(vec![int_infix_template(5, "^", Token::BitXor, 5)]),
            ),
            (
                "5 << 5;",
                Program(vec![int_infix_template(5, "<<", Token::BitShiftLeft, 5)]),
            ),
            (
                "5 >> 5;",
                Program(vec![int_infix_template(5, ">>", Token::BitShiftRight, 5)]),
            ),
            (
                "value = 5;",
                Program(vec![infix_template(
                    identifier("value"),
                    "=",
                    Token::Assign,
                    integer(5),
                )]),
            ),
            (
                "value[1] = 5;",
                Program(vec![infix_template(
                    index(identifier("value"), integer(1)),
                    "=",
                    Token::Assign,
                    integer(5),
                )]),
            ),
        ];
        for (input, expected) in tests {
            let lexer = Lexer::new(input.as_bytes());
            let mut parser = Parser::new(lexer);
            let program = parser.parse();
            check_parse_errors(parser);

            assert_eq!(expected, program);
        }
    }

    #[test]
    fn test_if_statement() {
        let input = "if (x < y) { x }".as_bytes();
        let lexer = Lexer::new(input);
        let mut parser = Parser::new(lexer);
        let program = parser.parse();
        check_parse_errors(parser);

        assert_eq!(
            Program(vec![Statement::Expression {
                token: Token::If,
                expression: Some(Expression::If {
                    token: Token::If,
                    conditions: vec![(
                        Expression::Infix {
                            token: Token::Lt,
                            operator: "<",
                            left: Box::new(identifier("x")),
                            right: Box::new(identifier("y")),
                        },
                        BlockStatement {
                            token: Token::Lbrace,
                            statements: vec![Statement::Expression {
                                token: Token::Identifier("x"),
                                expression: Some(identifier("x")),
                            },],
                        }
                    )],
                    alternative: None,
                })
            }]),
            program
        );
    }

    #[test]
    fn test_while_statement() {
        let input = "while (x < y) { x }".as_bytes();
        let lexer = Lexer::new(input);
        let mut parser = Parser::new(lexer);
        let program = parser.parse();
        check_parse_errors(parser);

        assert_eq!(
            Program(vec![Statement::Expression {
                token: Token::While,
                expression: Some(Expression::While {
                    token: Token::While,
                    condition: Box::new(Expression::Infix {
                        token: Token::Lt,
                        operator: "<",
                        left: Box::new(identifier("x")),
                        right: Box::new(identifier("y")),
                    }),
                    statement: BlockStatement {
                        token: Token::Lbrace,
                        statements: vec![Statement::Expression {
                            token: Token::Identifier("x"),
                            expression: Some(identifier("x")),
                        },],
                    },
                })
            }]),
            program
        );
    }

    #[test]
    fn test_for_statement() {
        let input = "for (let i = 0; i < x; i = i + 1) { x }".as_bytes();
        let lexer = Lexer::new(input);
        let mut parser = Parser::new(lexer);
        let program = parser.parse();
        check_parse_errors(parser);

        assert_eq!(
            Program(vec![Statement::Expression {
                token: Token::For,
                expression: Some(Expression::For {
                    token: Token::For,
                    declaration: Box::new(Statement::Let {
                        token: Token::Let,
                        name: Identifier {
                            token: Token::Identifier("i"),
                            value: "i",
                        },
                        value: Some(integer(0)),
                    }),
                    condition: Box::new(Expression::Infix {
                        token: Token::Lt,
                        operator: "<",
                        left: Box::new(identifier("i")),
                        right: Box::new(identifier("x")),
                    }),
                    operation: Box::new(Expression::Infix {
                        token: Token::Assign,
                        operator: "=",
                        left: Box::from(Expression::Identifier {
                            token: Token::Identifier("i"),
                            value: "i",
                        }),
                        right: Box::from(Expression::Infix {
                            token: Token::Plus,
                            operator: "+",
                            left: Box::new(identifier("i")),
                            right: Box::new(integer(1)),
                        }),
                    }),
                    statement: BlockStatement {
                        token: Token::Lbrace,
                        statements: vec![Statement::Expression {
                            token: Token::Identifier("x"),
                            expression: Some(identifier("x")),
                        },],
                    },
                })
            }]),
            program
        );
    }

    #[test]
    fn test_if_else_statement() {
        let input = "if (x < y) { x } else if (x > y) { y } else { z }".as_bytes();
        let lexer = Lexer::new(input);
        let mut parser = Parser::new(lexer);
        let program = parser.parse();
        check_parse_errors(parser);

        assert_eq!(
            Program(vec![Statement::Expression {
                token: Token::If,
                expression: Some(Expression::If {
                    token: Token::If,
                    conditions: vec![
                        (
                            Expression::Infix {
                                token: Token::Lt,
                                operator: "<",
                                left: Box::new(identifier("x")),
                                right: Box::new(identifier("y")),
                            },
                            BlockStatement {
                                token: Token::Lbrace,
                                statements: vec![Statement::Expression {
                                    token: Token::Identifier("x"),
                                    expression: Some(identifier("x")),
                                },],
                            },
                        ),
                        (
                            Expression::Infix {
                                token: Token::Gt,
                                operator: ">",
                                left: Box::new(identifier("x")),
                                right: Box::new(identifier("y")),
                            },
                            BlockStatement {
                                token: Token::Lbrace,
                                statements: vec![Statement::Expression {
                                    token: Token::Identifier("y"),
                                    expression: Some(identifier("y")),
                                },],
                            },
                        ),
                    ],
                    alternative: Some(BlockStatement {
                        token: Token::Lbrace,
                        statements: vec![Statement::Expression {
                            token: Token::Identifier("z"),
                            expression: Some(identifier("z")),
                        },],
                    }),
                })
            }]),
            program
        );
    }

    #[test]
    fn test_function_literal() {
        let input = "fn(x: Integer, y: Integer) { x + y; }".as_bytes();
        let lexer = Lexer::new(input);
        let mut parser = Parser::new(lexer);
        let program = parser.parse();
        check_parse_errors(parser);

        assert_eq!(
            Program(vec![Statement::Expression {
                token: Token::Function,
                expression: Some(Expression::Function {
                    token: Token::Function,
                    arguments: vec![
                        (
                            Identifier {
                                token: Token::Identifier("x"),
                                value: "x"
                            },
                            Type::Integer,
                        ),
                        (
                            Identifier {
                                token: Token::Identifier("y"),
                                value: "y"
                            },
                            Type::Integer,
                        )
                    ],
                    body: BlockStatement {
                        token: Token::Lbrace,
                        statements: vec![Statement::Expression {
                            token: Token::Identifier("x"),
                            expression: Some(Expression::Infix {
                                token: Token::Plus,
                                operator: "+",
                                left: Box::new(identifier("x")),
                                right: Box::new(identifier("y")),
                            })
                        }],
                    }
                }),
            }]),
            program
        );
    }

    #[test]
    fn test_function_literal_argument_types() {
        let test_cases = vec![
<<<<<<< HEAD
            // (
            //     "fn(a: Integer, b: String, c: Boolean, d: Null, e: Array) {}",
            //     vec![
            //         (Identifier::from("a"), Type::Integer),
            //         (Identifier::from("b"), Type::String),
            //         (Identifier::from("c"), Type::Boolean),
            //         (Identifier::from("d"), Type::Null),
            //         (Identifier::from("e"), Type::Array),
            //     ],
            // ),
=======
            (
                "fn(a: Integer, b: String, c: Boolean, d: Null, e: Array, f: HashMap) {}",
                vec![
                    (Identifier::from("a"), Type::Integer),
                    (Identifier::from("b"), Type::String),
                    (Identifier::from("c"), Type::Boolean),
                    (Identifier::from("d"), Type::Null),
                    (Identifier::from("e"), Type::Array),
                    (Identifier::from("f"), Type::Hash),
                ],
            ),
>>>>>>> 9d7643a3
            (
                "fn(a: fn(Integer)) {}",
                vec![(
                    Identifier::from("a"),
                    Type::Function(vec![Type::Integer], Box::new(Type::Null)),
                )],
            ),
<<<<<<< HEAD
            // (
            //     "fn(a: fn(Integer, String): Boolean) {}",
            //     vec![(
            //         Identifier::from("a"),
            //         Type::Function(vec![Type::Integer, Type::String], Box::new(Type::Boolean)),
            //     )],
            // ),
=======
            (
                "fn(a: fn(Integer, String): Boolean) {}",
                vec![(
                    Identifier::from("a"),
                    Type::Function(vec![Type::Integer, Type::String], Box::new(Type::Boolean)),
                )],
            ),
>>>>>>> 9d7643a3
            (
                "fn(a: fn()) {}",
                vec![(
                    Identifier::from("a"),
                    Type::Function(vec![], Box::new(Type::Null)),
                )],
            ),
        ];

        for (input, expected_arguments) in test_cases {
            let lexer = Lexer::new(input.as_bytes());
            let mut parser = Parser::new(lexer);
            let program = parser.parse();
            check_parse_errors(parser);

            assert_eq!(
                Program(vec![Statement::Expression {
                    token: Token::Function,
                    expression: Some(Expression::Function {
                        token: Token::Function,
                        arguments: expected_arguments,
                        body: BlockStatement {
                            token: Token::Lbrace,
                            statements: vec![],
                        }
                    }),
                }]),
                program,
                "input: {}",
                input,
            );
        }
    }

    #[test]
    fn test_function_call() {
        let input = "add(1, 2 * 3, 4 + 5)".as_bytes();
        let lexer = Lexer::new(input);
        let mut parser = Parser::new(lexer);
        let program = parser.parse();
        check_parse_errors(parser);

        assert_eq!(
            Program(vec![Statement::Expression {
                token: Token::Identifier("add"),
                expression: Some(Expression::Call {
                    token: Token::Lparen,
                    function: Box::new(identifier("add")),
                    arguments: vec![
                        Expression::Integer {
                            token: Token::Integer(1),
                            value: 1
                        },
                        Expression::Infix {
                            token: Token::Asterisk,
                            operator: "*",
                            left: Box::new(integer(2)),
                            right: Box::new(integer(3)),
                        },
                        Expression::Infix {
                            token: Token::Plus,
                            operator: "+",
                            left: Box::new(integer(4)),
                            right: Box::new(integer(5)),
                        },
                    ],
                }),
            }]),
            program
        );
    }

    #[test]
    fn test_operator_precedence() {
        let tests = vec![
            ("-a * b", "((-a) * b)"),
            ("!-a", "(!(-a))"),
            ("a + b + c", "((a + b) + c)"),
            ("a + b - c", "((a + b) - c)"),
            ("a * b * c", "((a * b) * c)"),
            ("a * b / c", "((a * b) / c)"),
            ("a + b / c", "(a + (b / c))"),
            ("a + b * c + d / e - f", "(((a + (b * c)) + (d / e)) - f)"),
            ("3 + 4; -5 * 5", "(3 + 4)((-5) * 5)"),
            ("5 > 4 == 3 < 4", "((5 > 4) == (3 < 4))"),
            ("5 < 4 != 3 > 4", "((5 < 4) != (3 > 4))"),
            (
                "3 + 4 * 5 == 3 * 1 + 4 * 5",
                "((3 + (4 * 5)) == ((3 * 1) + (4 * 5)))",
            ),
            ("true", "true"),
            ("false", "false"),
            ("3 > 5 == false", "((3 > 5) == false)"),
            ("3 >= 5 == false", "((3 >= 5) == false)"),
            ("3 > 5 && false == true", "((3 > 5) && (false == true))"),
            ("a || b && c", "(a || (b && c))"),
            ("a != b && c", "((a != b) && c)"),
            ("a | b && c || d & e", "(((a | b) && c) || (d & e))"),
            ("3 < 5 == true", "((3 < 5) == true)"),
            ("1 + (2 + 3) + 4", "((1 + (2 + 3)) + 4)"),
            ("(5 + 5) * 2", "((5 + 5) * 2)"),
            ("2 / (5 + 5)", "(2 / (5 + 5))"),
            ("(5 + 5) * 2 * (5 + 5)", "(((5 + 5) * 2) * (5 + 5))"),
            ("-(5 + 5)", "(-(5 + 5))"),
            ("!(true == true)", "(!(true == true))"),
            ("a + add(b * c) + d", "((a + add((b * c))) + d)"),
            (
                "add(a, b, 1, 2 * 3, 4 + 5, add(6, 7 * 8))",
                "add(a, b, 1, (2 * 3), (4 + 5), add(6, (7 * 8)))",
            ),
            (
                "add(a + b + c * d / f + g)",
                "add((((a + b) + ((c * d) / f)) + g))",
            ),
            (
                "a * [1, 2, 3, 4][b * c] * d",
                "((a * ([1, 2, 3, 4][(b * c)])) * d)",
            ),
            (
                "add(a * b[2], b[1], 2 * [1, 2][1])",
                "add((a * (b[2])), (b[1]), (2 * ([1, 2][1])))",
            ),
        ];
        for (input, expected) in tests {
            let lexer = Lexer::new(input.as_bytes());
            let mut parser = Parser::new(lexer);
            let program = parser.parse();
            check_parse_errors(parser);

            assert_eq!(format!("{}", program), expected);
        }
    }

    #[test]
    fn test_string() {
        let program = Program(vec![Statement::Let {
            token: Token::Let,
            name: Identifier {
                token: Token::Identifier("my_var"),
                value: "my_var",
            },
            value: Some(identifier("another_var")),
        }]);
        assert_eq!(format!("{}", program), "let my_var = another_var;")
    }

    #[test]
    fn test_string_literal() {
        let input = "\"hello world\"".as_bytes();
        let lexer = Lexer::new(input);
        let mut parser = Parser::new(lexer);
        let program = parser.parse();
        check_parse_errors(parser);

        assert_eq!(
            Program(vec![Statement::Expression {
                token: Token::String("hello world"),
                expression: Some(Expression::String {
                    token: Token::String("hello world"),
                    value: "hello world",
                }),
            }]),
            program
        );
    }

    #[test]
    fn test_array_literal() {
        let input = "[1, 2 * 2, 3 + 3]".as_bytes();
        let lexer = Lexer::new(input);
        let mut parser = Parser::new(lexer);
        let program = parser.parse();
        check_parse_errors(parser);

        assert_eq!(
            Program(vec![Statement::Expression {
                token: Token::Lbracket,
                expression: Some(Expression::Array {
                    token: Token::Lbracket,
                    elements: vec![
                        Expression::Integer {
                            token: Token::Integer(1),
                            value: 1,
                        },
                        Expression::Infix {
                            token: Token::Asterisk,
                            operator: "*",
                            left: Box::new(integer(2)),
                            right: Box::new(integer(2)),
                        },
                        Expression::Infix {
                            token: Token::Plus,
                            operator: "+",
                            left: Box::new(integer(3)),
                            right: Box::new(integer(3)),
                        },
                    ],
                }),
            }]),
            program
        );
    }

    #[test]
    fn test_empty_hash_literal() {
        let input = "{}".as_bytes();
        let lexer = Lexer::new(input);
        let mut parser = Parser::new(lexer);
        let program = parser.parse();
        check_parse_errors(parser);

        assert_eq!(
            Program(vec![Statement::Expression {
                token: Token::Lbrace,
                expression: Some(Expression::Hash {
                    token: Token::Lbrace,
                    pairs: vec![],
                }),
            }]),
            program
        );
    }

    #[test]
    fn test_hash_literal_string_keys() {
        let input = "{\"one\": 1, \"two\": 2}".as_bytes();
        let lexer = Lexer::new(input);
        let mut parser = Parser::new(lexer);
        let program = parser.parse();
        check_parse_errors(parser);

        assert_eq!(
            Program(vec![Statement::Expression {
                token: Token::Lbrace,
                expression: Some(Expression::Hash {
                    token: Token::Lbrace,
                    pairs: vec![(string("one"), integer(1)), (string("two"), integer(2)),],
                }),
            }]),
            program
        );
    }

    #[test]
    fn test_hash_literal_with_expressions() {
        let input = "{\"one\": 0 + 1, \"two\": 10 - 8, true: 15/5}".as_bytes();
        let lexer = Lexer::new(input);
        let mut parser = Parser::new(lexer);
        let program = parser.parse();
        check_parse_errors(parser);

        assert_eq!(
            Program(vec![Statement::Expression {
                token: Token::Lbrace,
                expression: Some(Expression::Hash {
                    token: Token::Lbrace,
                    pairs: vec![
                        (
                            string("one"),
                            Expression::Infix {
                                token: Token::Plus,
                                operator: "+",
                                left: Box::new(integer(0)),
                                right: Box::new(integer(1)),
                            },
                        ),
                        (
                            string("two"),
                            Expression::Infix {
                                token: Token::Minus,
                                operator: "-",
                                left: Box::new(integer(10)),
                                right: Box::new(integer(8)),
                            },
                        ),
                        (
                            boolean(true),
                            Expression::Infix {
                                token: Token::Slash,
                                operator: "/",
                                left: Box::new(integer(15)),
                                right: Box::new(integer(5)),
                            },
                        ),
                    ],
                }),
            }]),
            program
        );
    }

    #[test]
    fn test_index_exprtession() {
        let input = "myArray[1 + 1]".as_bytes();
        let lexer = Lexer::new(input);
        let mut parser = Parser::new(lexer);
        let program = parser.parse();
        check_parse_errors(parser);

        assert_eq!(
            Program(vec![Statement::Expression {
                token: Token::Identifier("myArray"),
                expression: Some(Expression::Index {
                    token: Token::Lbracket,
                    left: Box::new(Expression::Identifier {
                        token: Token::Identifier("myArray"),
                        value: "myArray"
                    }),
                    index: Box::new(Expression::Infix {
                        token: Token::Plus,
                        operator: "+",
                        left: Box::new(integer(1)),
                        right: Box::new(integer(1)),
                    }),
                }),
            }]),
            program
        );
    }
}<|MERGE_RESOLUTION|>--- conflicted
+++ resolved
@@ -323,10 +323,7 @@
     fn parse_function_type_arguments(&mut self) -> Vec<Type> {
         let mut args = Vec::new();
         if self.peek_token_is(&Token::Rparen) {
-<<<<<<< HEAD
-=======
-            self.next();
->>>>>>> 9d7643a3
+            self.next();
             return args;
         }
 
@@ -342,10 +339,6 @@
         if !self.expect_peek(&Token::Rparen) {
             self.push_parse_error(&format!("Expected function declaration to finish with ')'"));
         }
-<<<<<<< HEAD
-        panic!("{:?} {:?} {:?}", self.current_token, self.peek_token, args);
-=======
->>>>>>> 9d7643a3
         args
     }
 
@@ -357,10 +350,7 @@
                 "Integer" => Some(Type::Integer),
                 "Boolean" => Some(Type::Boolean),
                 "Array" => Some(Type::Array),
-<<<<<<< HEAD
-=======
                 "HashMap" => Some(Type::Hash),
->>>>>>> 9d7643a3
                 _ => {
                     self.push_parse_error(&format!("Type {} does not exist", type_str));
                     None
@@ -374,21 +364,11 @@
                 let args = self.parse_function_type_arguments();
 
                 let mut return_type = Type::Null;
-<<<<<<< HEAD
-                if self.current_token_is(Token::Colon) {
-                    return_type = self.parse_argument_type()?; // error has already been registered
-                }
-                panic!(
-                    "{:?} {:?} {}",
-                    self.current_token, self.peek_token, return_type
-                );
-=======
                 if self.peek_token_is(&Token::Colon) {
                     self.next();
                     self.next();
                     return_type = self.parse_argument_type()?; // error has already been registered
                 }
->>>>>>> 9d7643a3
                 return Some(Type::Function(args, Box::from(return_type)));
             }
             _ => {
@@ -1293,18 +1273,6 @@
     #[test]
     fn test_function_literal_argument_types() {
         let test_cases = vec![
-<<<<<<< HEAD
-            // (
-            //     "fn(a: Integer, b: String, c: Boolean, d: Null, e: Array) {}",
-            //     vec![
-            //         (Identifier::from("a"), Type::Integer),
-            //         (Identifier::from("b"), Type::String),
-            //         (Identifier::from("c"), Type::Boolean),
-            //         (Identifier::from("d"), Type::Null),
-            //         (Identifier::from("e"), Type::Array),
-            //     ],
-            // ),
-=======
             (
                 "fn(a: Integer, b: String, c: Boolean, d: Null, e: Array, f: HashMap) {}",
                 vec![
@@ -1316,7 +1284,6 @@
                     (Identifier::from("f"), Type::Hash),
                 ],
             ),
->>>>>>> 9d7643a3
             (
                 "fn(a: fn(Integer)) {}",
                 vec![(
@@ -1324,15 +1291,6 @@
                     Type::Function(vec![Type::Integer], Box::new(Type::Null)),
                 )],
             ),
-<<<<<<< HEAD
-            // (
-            //     "fn(a: fn(Integer, String): Boolean) {}",
-            //     vec![(
-            //         Identifier::from("a"),
-            //         Type::Function(vec![Type::Integer, Type::String], Box::new(Type::Boolean)),
-            //     )],
-            // ),
-=======
             (
                 "fn(a: fn(Integer, String): Boolean) {}",
                 vec![(
@@ -1340,7 +1298,6 @@
                     Type::Function(vec![Type::Integer, Type::String], Box::new(Type::Boolean)),
                 )],
             ),
->>>>>>> 9d7643a3
             (
                 "fn(a: fn()) {}",
                 vec![(
@@ -1367,7 +1324,7 @@
                             statements: vec![],
                         }
                     }),
-                }]),
+                }],),
                 program,
                 "input: {}",
                 input,
